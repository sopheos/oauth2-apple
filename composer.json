--- conflicted
+++ resolved
@@ -22,11 +22,7 @@
         "league/oauth2-client": "^2.0",
         "ext-json": "*",
         "firebase/php-jwt": "^5.2",
-<<<<<<< HEAD
         "lcobucci/jwt": "^3.4.1"
-=======
-        "lcobucci/jwt": "~3.3.3"
->>>>>>> 5598a94a
     },
     "require-dev": {
         "phpunit/phpunit": "^4.8|^7.5",
